--- conflicted
+++ resolved
@@ -1,11 +1,6 @@
 {
-<<<<<<< HEAD
-  "name": "@tonomy/did-jwt",
-  "version": "6.10.0",
-=======
   "name": "did-jwt",
   "version": "6.11.1",
->>>>>>> bb0e8546
   "description": "Library for Signing and Verifying JWTs that use DIDs as issuers and JWEs that use DIDs as recipients",
   "type": "module",
   "source": "src/index.ts",

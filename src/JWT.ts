import canonicalizeData from 'canonicalize'
import type { DIDDocument, DIDResolutionResult, Resolvable, VerificationMethod } from 'did-resolver'
import SignerAlg from './SignerAlgorithm'
import { decodeBase64url, EcdsaSignature, encodeBase64url } from './util'
import VerifierAlgorithm, { verifyConditionalProof } from './VerifierAlgorithm'
import { JWT_ERROR } from './Errors'

export type Signer = (data: string | Uint8Array) => Promise<EcdsaSignature | string>
export type SignerAlgorithm = (payload: string, signer: Signer) => Promise<string>

export type ProofPurposeTypes =
  | 'assertionMethod'
  | 'authentication'
  // | 'keyAgreement' // keyAgreement VerificationMethod should not be used for signing
  | 'capabilityDelegation'
  | 'capabilityInvocation'

export interface JWTOptions {
  issuer: string
  signer: Signer
  /**
   * @deprecated Please use `header.alg` to specify the JWT algorithm.
   */
  alg?: string
  expiresIn?: number
  canonicalize?: boolean
}

export interface JWTVerifyOptions {
  /** @deprecated Please use `proofPurpose: 'authentication' instead` */
  auth?: boolean
  audience?: string
  callbackUrl?: string
  resolver?: Resolvable
  skewTime?: number
  /** See https://www.w3.org/TR/did-spec-registries/#verification-relationships */
  proofPurpose?: ProofPurposeTypes
  policies?: JWTVerifyPolicies
}

/**
 * Overrides the different types of checks performed on the JWT besides the signature check
 */
export interface JWTVerifyPolicies {
  // overrides the timestamp against which the validity interval is checked
  now?: number
  // when set to false, the timestamp checks ignore the Not Before(`nbf`) property
  nbf?: boolean
  // when set to false, the timestamp checks ignore the Issued At(`iat`) property
  iat?: boolean
  // when set to false, the timestamp checks ignore the Expires At(`exp`) property
  exp?: boolean
  // when set to false, the JWT audience check is skipped
  aud?: boolean
}

export interface JWSCreationOptions {
  canonicalize?: boolean
}

export interface DIDAuthenticator {
  authenticators: VerificationMethod[]
  issuer: string
  didResolutionResult: DIDResolutionResult
}

export interface JWTHeader {
  typ: 'JWT'
  alg: string

  // eslint-disable-next-line @typescript-eslint/no-explicit-any
  [x: string]: any
}

export interface JWTPayload {
  iss?: string
  sub?: string
  aud?: string | string[]
  iat?: number
  nbf?: number
  exp?: number
  rexp?: number

  // eslint-disable-next-line @typescript-eslint/no-explicit-any
  [x: string]: any
}

export interface JWTDecoded {
  header: JWTHeader
  payload: JWTPayload
  signature: string | GeneralJWSSignature[]
  data: string
}

export interface JWSDecoded {
  header: JWTHeader
  payload: string
  signature: string
  data: string
}

/**
 * Result object returned by {@link verifyJWT}
 */
export interface JWTVerified {
  /**
   * Set to true for a JWT that passes all the required checks minus any verification overrides.
   */
  verified: true

  /**
   * The decoded JWT payload
   */
  payload: Partial<JWTPayload>

  /**
   * The result of resolving the issuer DID
   */
  didResolutionResult: DIDResolutionResult

  /**
   * the issuer DID
   */
  issuer: string

  /**
   * The public key of the issuer that matches the JWT signature
   */
  signer: VerificationMethod

  /**
   * The original JWT that was verified
   */
  jwt: string

  /**
   * Any overrides that were used during verification
   */
  policies?: JWTVerifyPolicies
}

export interface PublicKeyTypes {
  [name: string]: string[]
}

export const SUPPORTED_PUBLIC_KEY_TYPES: PublicKeyTypes = {
  ES256K: [
    'EcdsaSecp256k1VerificationKey2019',
    /**
     * Equivalent to EcdsaSecp256k1VerificationKey2019 when key is an ethereumAddress
     */
    'EcdsaSecp256k1RecoveryMethod2020',
    /**
     * @deprecated, supported for backward compatibility. Equivalent to EcdsaSecp256k1VerificationKey2019 when key is
     *   not an ethereumAddress
     */
    'Secp256k1VerificationKey2018',
    /**
     * @deprecated, supported for backward compatibility. Equivalent to EcdsaSecp256k1VerificationKey2019 when key is
     *   not an ethereumAddress
     */
    'Secp256k1SignatureVerificationKey2018',
    /**
     * @deprecated, supported for backward compatibility. Equivalent to EcdsaSecp256k1VerificationKey2019 when key is
     *   not an ethereumAddress
     */
    'EcdsaPublicKeySecp256k1',
    /**
     *  TODO - support R1 key aswell
     *   'ConditionalProof2022',
     */
  ],
  'ES256K-R': [
    'EcdsaSecp256k1VerificationKey2019',
    /**
     * Equivalent to EcdsaSecp256k1VerificationKey2019 when key is an ethereumAddress
     */
    'EcdsaSecp256k1RecoveryMethod2020',
    /**
     * @deprecated, supported for backward compatibility. Equivalent to EcdsaSecp256k1VerificationKey2019 when key is
     *   not an ethereumAddress
     */
    'Secp256k1VerificationKey2018',
    /**
     * @deprecated, supported for backward compatibility. Equivalent to EcdsaSecp256k1VerificationKey2019 when key is
     *   not an ethereumAddress
     */
    'Secp256k1SignatureVerificationKey2018',
    /**
     * @deprecated, supported for backward compatibility. Equivalent to EcdsaSecp256k1VerificationKey2019 when key is
     *   not an ethereumAddress
     */
    'EcdsaPublicKeySecp256k1',
    'ConditionalProof2022',
  ],
  Ed25519: [
    'ED25519SignatureVerification',
    'Ed25519VerificationKey2018',
    'Ed25519VerificationKey2020',
    'JsonWebKey2020',
  ],
  EdDSA: ['ED25519SignatureVerification', 'Ed25519VerificationKey2018', 'Ed25519VerificationKey2020', 'JsonWebKey2020'],
}

export const SELF_ISSUED_V2 = 'https://self-issued.me/v2'
export const SELF_ISSUED_V0_1 = 'https://self-issued.me'

type LegacyVerificationMethod = { publicKey?: string }

const defaultAlg = 'ES256K'
const DID_JSON = 'application/did+json'

// eslint-disable-next-line @typescript-eslint/no-explicit-any
function encodeSection(data: any, shouldCanonicalize = false): string {
  if (shouldCanonicalize) {
    return encodeBase64url(<string>canonicalizeData(data))
  } else {
    return encodeBase64url(JSON.stringify(data))
  }
}

export const NBF_SKEW = 300

function decodeJWS(jws: string): JWSDecoded {
  const parts = jws.match(/^([a-zA-Z0-9_-]+)\.([a-zA-Z0-9_-]+)\.([a-zA-Z0-9_-]+)$/)
  if (parts) {
    return {
      header: JSON.parse(decodeBase64url(parts[1])),
      payload: parts[2],
      signature: parts[3],
      data: `${parts[1]}.${parts[2]}`,
    }
  }
  throw new Error('invalid_argument: Incorrect format JWS')
}

/**  @module did-jwt/JWT */

// See https://www.rfc-editor.org/rfc/rfc7515#section-7.2.1
export type GeneralJWSSignature = {
  protected?: Partial<JWTHeader>
  header?: Partial<JWTHeader>
  signature: string
}

/**
 *  Decodes a JWT and returns an object representing the payload
 *
 *  @example
 *  decodeJWT('eyJ0eXAiOiJKV1QiLCJhbGciOiJFUzI1NksifQ.eyJpYXQiOjE1...')
 *
 *  @param    {String}            jwt                a JSON Web Token to verify
 * @param    {Object}            [recurse]          whether to recurse into the payload to decode any nested JWTs
 *  @return   {Object}                               a JS object representing the decoded JWT
 */
export function decodeJWT(jwt: string, recurse = true): JWTDecoded {
  if (!jwt) throw new Error('invalid_argument: no JWT passed into decodeJWT')
  try {
    const signatures: GeneralJWSSignature[] = []
    const jws = decodeJWS(jwt)
    const decodedJwt: JWTDecoded = Object.assign(jws, { payload: JSON.parse(decodeBase64url(jws.payload)) })
    if (decodedJwt.header.cty === 'JWT' && recurse) {
      signatures.push({
        protected: decodedJwt.header,
        signature: decodedJwt.signature as string,
      })
      return decodeJWT(decodedJwt.payload.jwt)
    }
    if (signatures.length !== 0) decodedJwt.signature = signatures
    return decodedJwt
  } catch (e) {
    throw new Error('invalid_argument: Incorrect format JWT')
  }
}

/**
 *  Creates a signed JWS given a payload, a signer, and an optional header.
 *
 *  @example
 *  const signer = ES256KSigner(process.env.PRIVATE_KEY)
 *  const jws = await createJWS({ my: 'payload' }, signer)
 *
 *  @param    {Object}            payload           payload object
 *  @param    {Signer}            signer            a signer, see `ES256KSigner or `EdDSASigner`
 *  @param    {Object}            header            optional object to specify or customize the JWS header
 *  @param    {Object}            options           can be used to trigger automatic canonicalization of header and
 *                                                    payload properties
 *  @return   {Promise<string>}                     a Promise which resolves to a JWS string or rejects with an error
 */
export async function createJWS(
  payload: string | Partial<JWTPayload>,
  signer: Signer,
  header: Partial<JWTHeader> = {},
  options: JWSCreationOptions = {}
): Promise<string> {
  if (!header.alg) header.alg = defaultAlg
  const encodedPayload = typeof payload === 'string' ? payload : encodeSection(payload, options.canonicalize)
  const signingInput: string = [encodeSection(header, options.canonicalize), encodedPayload].join('.')

  const jwtSigner: SignerAlgorithm = SignerAlg(header.alg)
  const signature: string = await jwtSigner(signingInput, signer)

  // JWS Compact Serialization
  // https://www.rfc-editor.org/rfc/rfc7515#section-7.1
  return [signingInput, signature].join('.')
}

/**
 *  Creates a signed JWT given an address which becomes the issuer, a signer, and a payload for which the signature is
 * over.
 *
 *  @example
 *  const signer = ES256KSigner(process.env.PRIVATE_KEY)
 *  createJWT({address: '5A8bRWU3F7j3REx3vkJ...', signer}, {key1: 'value', key2: ..., ... }).then(jwt => {
 *      ...
 *  })
 *
 *  @param    {Object}            payload               payload object
 *  @param    {Object}            [options]             an unsigned credential object
 *  @param    {String}            options.issuer        The DID of the issuer (signer) of JWT
 *  @param    {String}            options.alg           [DEPRECATED] The JWT signing algorithm to use. Supports:
 *   [ES256K, ES256K-R, Ed25519, EdDSA], Defaults to: ES256K. Please use `header.alg` to specify the algorithm
 *  @param    {Signer}            options.signer        a `Signer` function, Please see `ES256KSigner` or `EdDSASigner`
 *  @param    {boolean}           options.canonicalize  optional flag to canonicalize header and payload before signing
 *  @param    {Object}            header                optional object to specify or customize the JWT header
 *  @return   {Promise<Object, Error>}                  a promise which resolves with a signed JSON Web Token or
 *   rejects with an error
 */
export async function createJWT(
  payload: Partial<JWTPayload>,
  { issuer, signer, alg, expiresIn, canonicalize }: JWTOptions,
  header: Partial<JWTHeader> = {}
): Promise<string> {
  if (!signer) throw new Error('missing_signer: No Signer functionality has been configured')
  if (!issuer) throw new Error('missing_issuer: No issuing DID has been configured')
  if (!header.typ) header.typ = 'JWT'
  if (!header.alg) header.alg = alg
  const timestamps: Partial<JWTPayload> = {
    iat: Math.floor(Date.now() / 1000),
    exp: undefined,
  }
  if (expiresIn) {
    if (typeof expiresIn === 'number') {
      timestamps.exp = <number>(payload.nbf || timestamps.iat) + Math.floor(expiresIn)
    } else {
      throw new Error('invalid_argument: JWT expiresIn is not a number')
    }
  }
  const fullPayload = { ...timestamps, ...payload, iss: issuer }
  return createJWS(fullPayload, signer, header, { canonicalize }) as Promise<string>
}

// TODO create TSDoc
export async function createMultisignatureJWT(
  payload: Partial<JWTPayload>,
  { expiresIn, canonicalize }: Partial<JWTOptions>,
  issuers: { issuer: string; signer: Signer; alg: string }[]
): Promise<string> {
  if (issuers.length === 0) throw new Error('invalid_argument: must provide one or more issuers')

  let payloadResult: Partial<JWTPayload> = payload

  let jwt = ''
  for (let i = 0; i < issuers.length; i++) {
    const issuer = issuers[i]

    const header: Partial<JWTHeader> = {
      typ: 'JWT',
      alg: issuer.alg,
    }

    // Create nested JWT
    // See Point 5 of https://www.rfc-editor.org/rfc/rfc7519#section-7.1
    // After the first JWT is created (the first JWS), the next JWT is created by inputting the previous JWT as the payload
    if (i !== 0) {
      header.cty = 'JWT'
    }

    jwt = await createJWT(payloadResult, { ...issuer, canonicalize, expiresIn }, header)

    payloadResult = { jwt }
  }
  return jwt
}

function verifyJWSDecoded(
  { header, data, signature }: JWSDecoded,
  pubKeys: VerificationMethod | VerificationMethod[]
): VerificationMethod {
  if (!Array.isArray(pubKeys)) pubKeys = [pubKeys]
  const signer: VerificationMethod = VerifierAlgorithm(header.alg)(data, signature, pubKeys)
  return signer
}

/**
 *  Verifies given JWS. If the JWS is valid, returns the public key that was
 *  used to sign the JWS, or throws an `Error` if none of the `pubKeys` match.
 *
 *  @example
 *  const pubKey = verifyJWS('eyJ0eXAiOiJKV1QiLCJhbGciOiJFUzI1NksifQ.eyJyZXF1Z....', { publicKeyHex: '0x12341...' })
 *
 *  @param    {String}                          jws         A JWS string to verify
 *  @param    {Array<VerificationMethod> | VerificationMethod}    pubKeys     The public keys used to verify the JWS
 *  @return   {VerificationMethod}                       The public key used to sign the JWS
 */
export function verifyJWS(jws: string, pubKeys: VerificationMethod | VerificationMethod[]): VerificationMethod {
  const jwsDecoded: JWSDecoded = decodeJWS(jws)
  return verifyJWSDecoded(jwsDecoded, pubKeys)
}

/**
 *  Verifies given JWT. If the JWT is valid, the promise returns an object including the JWT, the payload of the JWT,
 *  and the DID document of the issuer of the JWT.
 *
 *  @example
 *  ```ts
 *  verifyJWT(
 *      'did:uport:eyJ0eXAiOiJKV1QiLCJhbGciOiJFUzI1NksifQ.eyJyZXF1Z....',
 *      {audience: '5A8bRWU3F7j3REx3vkJ...', callbackUrl: 'https://...'}
 *    ).then(obj => {
 *        const did = obj.did // DID of signer
 *        const payload = obj.payload
 *        const doc = obj.didResolutionResult.didDocument // DID Document of issuer
 *        const jwt = obj.jwt
 *        const signerKeyId = obj.signer.id // ID of key in DID document that signed JWT
 *        ...
 *    })
 *  ```
 *
 *  @param    {String}            jwt                a JSON Web Token to verify
 *  @param    {Object}            [options]           an unsigned credential object
 *  @param    {Boolean}           options.auth        Require signer to be listed in the authentication section of the
 *   DID document (for Authentication purposes)
 *  @param    {String}            options.audience    DID of the recipient of the JWT
 *  @param    {String}            options.callbackUrl callback url in JWT
 *  @return   {Promise<Object, Error>}               a promise which resolves with a response object or rejects with an
 *   error
 */
export async function verifyJWT(
  jwt: string,
  options: JWTVerifyOptions = {
    resolver: undefined,
    auth: undefined,
    audience: undefined,
    callbackUrl: undefined,
    skewTime: undefined,
    proofPurpose: undefined,
    policies: {},
  }
  // TODO remove
  // count = 1
): Promise<JWTVerified> {
  if (!options.resolver) throw new Error('missing_resolver: No DID resolver has been configured')
  const { payload, header, signature, data }: JWTDecoded = decodeJWT(jwt, false)
  const proofPurpose: ProofPurposeTypes | undefined = Object.prototype.hasOwnProperty.call(options, 'auth')
    ? options.auth
      ? 'authentication'
      : undefined
    : options.proofPurpose

  let did = ''

  if (!payload.iss) {
    throw new Error(`${JWT_ERROR.INVALID_JWT}: JWT iss is required`)
  }

  if (payload.iss === SELF_ISSUED_V2) {
    if (!payload.sub) {
      throw new Error(`${JWT_ERROR.INVALID_JWT}: JWT sub is required`)
    }
    if (typeof payload.sub_jwk === 'undefined') {
      did = payload.sub
    } else {
      did = (header.kid || '').split('#')[0]
    }
  } else if (payload.iss === SELF_ISSUED_V0_1) {
    if (!payload.did) {
      throw new Error(`${JWT_ERROR.INVALID_JWT}: JWT did is required`)
    }
    did = payload.did
  } else {
    did = payload.iss
  }

  if (!did) {
    throw new Error(`${JWT_ERROR.INVALID_JWT}: No DID has been found in the JWT`)
  }

  if (header.cty === 'JWT') {
    verifyConditionalProof(jwt)
    // count++
    // return verifyJWT(payload.jwt, options, count)
  }

  // if (signer.threshold && signer.threshold > count)
  //   throw new Error(
  //     `${JWT_ERROR.INVALID_JWT}: JWT has not been signed by the required threshold of keys. threshold: ${signer.threshold}, count: ${count}`
  //   )
  // HERE

  const { didResolutionResult, authenticators, issuer }: DIDAuthenticator = await resolveAuthenticator(
    options.resolver,
    header.alg,
    did,
    proofPurpose
  )
  if (didResolutionResult.didDocument?.verificationMethod?.[0].type === 'conditionalProof2022') {
    return verifyConditionalProof(jwt, didResolutionResult.didDocument.verificationMethod[0])
  }
  const signer: VerificationMethod = await verifyJWSDecoded({ header, data, signature } as JWSDecoded, authenticators)
  const now: number = typeof options.policies?.now === 'number' ? options.policies.now : Math.floor(Date.now() / 1000)
  const skewTime = typeof options.skewTime !== 'undefined' && options.skewTime >= 0 ? options.skewTime : NBF_SKEW
  if (signer) {
    const nowSkewed = now + skewTime
    if (options.policies?.nbf !== false && payload.nbf) {
      if (payload.nbf > nowSkewed) {
        throw new Error(`${JWT_ERROR.INVALID_JWT}: JWT not valid before nbf: ${payload.nbf}`)
      }
    } else if (options.policies?.iat !== false && payload.iat && payload.iat > nowSkewed) {
      throw new Error(`${JWT_ERROR.INVALID_JWT}: JWT not valid yet (issued in the future) iat: ${payload.iat}`)
    }
    if (options.policies?.exp !== false && payload.exp && payload.exp <= now - skewTime) {
      throw new Error(`${JWT_ERROR.INVALID_JWT}: JWT has expired: exp: ${payload.exp} < now: ${now}`)
    }
    if (options.policies?.aud !== false && payload.aud) {
      if (!options.audience && !options.callbackUrl) {
        throw new Error(
          `${JWT_ERROR.INVALID_AUDIENCE}: JWT audience is required but your app address has not been configured`
        )
      }
      const audArray = Array.isArray(payload.aud) ? payload.aud : [payload.aud]
      const matchedAudience = audArray.find((item) => options.audience === item || options.callbackUrl === item)

      if (typeof matchedAudience === 'undefined') {
        throw new Error(`${JWT_ERROR.INVALID_AUDIENCE}: JWT audience does not match your DID or callback url`)
      }
    }
<<<<<<< HEAD
    
=======
 

    if (signer.threshold && signer.threshold > count)
      throw new Error(
        `${JWT_ERROR.INVALID_JWT}: JWT has not been signed by the required threshold of keys. threshold: ${signer.threshold}, count: ${count}`
      )
>>>>>>> 1e424763
    return { verified: true, payload, didResolutionResult, issuer, signer, jwt, policies: options.policies }
  }
  throw new Error(
    `${JWT_ERROR.INVALID_SIGNATURE}: JWT not valid. issuer DID document does not contain a verificationMethod that matches the signature.`
  )
}

/**
 * Resolves relevant public keys or other authenticating material used to verify signature from the DID document of
 * provided DID
 *
 *  @example
 *  ```ts
 *  resolveAuthenticator(resolver, 'ES256K', 'did:uport:2nQtiQG6Cgm1GYTBaaKAgr76uY7iSexUkqX').then(obj => {
 *      const payload = obj.payload
 *      const profile = obj.profile
 *      const jwt = obj.jwt
 *      // ...
 *  })
 *  ```
 *
 *  @param resolver - {Resolvable} a DID resolver function that can obtain the `DIDDocument` for the `issuer`
 *  @param alg - {String} a JWT algorithm
 *  @param issuer - {String} a Decentralized Identifier (DID) to lookup
 *  @param proofPurpose - {ProofPurposeTypes} *Optional* Use the verificationMethod linked in that section of the
 *   issuer DID document
 *  @return {Promise<DIDAuthenticator>} a promise which resolves with an object containing an array of authenticators
 *   or rejects with an error if none exist
 */
export async function resolveAuthenticator(
  resolver: Resolvable,
  alg: string,
  issuer: string,
  proofPurpose?: ProofPurposeTypes
): Promise<DIDAuthenticator> {
  const types: string[] = SUPPORTED_PUBLIC_KEY_TYPES[alg]
  if (!types || types.length === 0) {
    throw new Error(`${JWT_ERROR.NOT_SUPPORTED}: No supported signature types for algorithm ${alg}`)
  }
  let didResult: DIDResolutionResult

  const result = (await resolver.resolve(issuer, { accept: DID_JSON })) as unknown
  // support legacy resolvers that do not produce DIDResolutionResult
  if (Object.getOwnPropertyNames(result).indexOf('didDocument') === -1) {
    didResult = {
      didDocument: result as DIDDocument,
      didDocumentMetadata: {},
      didResolutionMetadata: { contentType: DID_JSON },
    }
  } else {
    didResult = result as DIDResolutionResult
  }

  if (didResult.didResolutionMetadata?.error || didResult.didDocument == null) {
    const { error, message } = didResult.didResolutionMetadata
    throw new Error(
      `${JWT_ERROR.RESOLVER_ERROR}: Unable to resolve DID document for ${issuer}: ${error}, ${message || ''}`
    )
  }

  const getPublicKeyById = (verificationMethods: VerificationMethod[], pubid?: string): VerificationMethod | null => {
    const filtered = verificationMethods.filter(({ id }) => pubid === id)
    return filtered.length > 0 ? filtered[0] : null
  }

  let publicKeysToCheck: VerificationMethod[] = [
    ...(didResult?.didDocument?.verificationMethod || []),
    ...(didResult?.didDocument?.publicKey || []),
  ]
  if (typeof proofPurpose === 'string') {
    // support legacy DID Documents that do not list assertionMethod
    if (
      proofPurpose.startsWith('assertion') &&
      !Object.getOwnPropertyNames(didResult?.didDocument).includes('assertionMethod')
    ) {
      didResult.didDocument = { ...(<DIDDocument>didResult.didDocument) }
      didResult.didDocument.assertionMethod = [...publicKeysToCheck.map((pk) => pk.id)]
    }

    publicKeysToCheck = (didResult.didDocument[proofPurpose] || [])
      .map((verificationMethod) => {
        if (typeof verificationMethod === 'string') {
          return getPublicKeyById(publicKeysToCheck, verificationMethod)
        } else if (typeof (<LegacyVerificationMethod>verificationMethod).publicKey === 'string') {
          // this is a legacy format
          return getPublicKeyById(publicKeysToCheck, (<LegacyVerificationMethod>verificationMethod).publicKey)
        } else {
          return <VerificationMethod>verificationMethod
        }
      })
      .filter((key) => key != null) as VerificationMethod[]
  }

  const authenticators: VerificationMethod[] = publicKeysToCheck.filter(({ type }) =>
    types.find((supported) => supported === type)
  )

  if (typeof proofPurpose === 'string' && (!authenticators || authenticators.length === 0)) {
    throw new Error(
      `${JWT_ERROR.NO_SUITABLE_KEYS}: DID document for ${issuer} does not have public keys suitable for ${alg} with ${proofPurpose} purpose`
    )
  }
  if (!authenticators || authenticators.length === 0) {
    throw new Error(`${JWT_ERROR.NO_SUITABLE_KEYS}: DID document for ${issuer} does not have public keys for ${alg}`)
  }
  return { authenticators, issuer, didResolutionResult: didResult }
}


function verifyConditionalProof(jwt, verificationM){
  let verified = false


  function check(){
    const {verfied} = verifyJWT(jwt.payload.jwt, options, count)
    if(jwt.header.cty === 'JWT'){
      const jwt = decodeJWT(jwt.payload.jwt,false)
      
  }
 
  
}<|MERGE_RESOLUTION|>--- conflicted
+++ resolved
@@ -504,9 +504,7 @@
     did,
     proofPurpose
   )
-  if (didResolutionResult.didDocument?.verificationMethod?.[0].type === 'conditionalProof2022') {
-    return verifyConditionalProof(jwt, didResolutionResult.didDocument.verificationMethod[0])
-  }
+
   const signer: VerificationMethod = await verifyJWSDecoded({ header, data, signature } as JWSDecoded, authenticators)
   const now: number = typeof options.policies?.now === 'number' ? options.policies.now : Math.floor(Date.now() / 1000)
   const skewTime = typeof options.skewTime !== 'undefined' && options.skewTime >= 0 ? options.skewTime : NBF_SKEW
@@ -535,16 +533,7 @@
         throw new Error(`${JWT_ERROR.INVALID_AUDIENCE}: JWT audience does not match your DID or callback url`)
       }
     }
-<<<<<<< HEAD
     
-=======
- 
-
-    if (signer.threshold && signer.threshold > count)
-      throw new Error(
-        `${JWT_ERROR.INVALID_JWT}: JWT has not been signed by the required threshold of keys. threshold: ${signer.threshold}, count: ${count}`
-      )
->>>>>>> 1e424763
     return { verified: true, payload, didResolutionResult, issuer, signer, jwt, policies: options.policies }
   }
   throw new Error(
@@ -651,19 +640,4 @@
     throw new Error(`${JWT_ERROR.NO_SUITABLE_KEYS}: DID document for ${issuer} does not have public keys for ${alg}`)
   }
   return { authenticators, issuer, didResolutionResult: didResult }
-}
-
-
-function verifyConditionalProof(jwt, verificationM){
-  let verified = false
-
-
-  function check(){
-    const {verfied} = verifyJWT(jwt.payload.jwt, options, count)
-    if(jwt.header.cty === 'JWT'){
-      const jwt = decodeJWT(jwt.payload.jwt,false)
-      
-  }
- 
-  
 }
--- conflicted
+++ resolved
@@ -1,23 +1,7 @@
-<<<<<<< HEAD
 import type { VerificationMethod } from '@tonomy/did-resolver'
 import { EcdsaSignature } from './util'
 import { JWT_ERROR } from './Errors'
 import { JWTDecoded, JWTVerifyOptions, resolveAuthenticator, verifyJWSDecoded, verifyJWT } from './JWT'
-=======
-import type { DIDResolutionResult, VerificationMethod } from '@tonomy/did-resolver'
-import { EcdsaSignature } from './util'
-import { JWT_ERROR } from './Errors'
-import {
-  decodeJWT,
-  JWSDecoded,
-  JWTDecoded,
-  JWTVerifyOptions,
-  resolveAuthenticator,
-  verifyJWSDecoded,
-  verifyJWT,
-} from './JWT'
-import SignerAlg from './SignerAlgorithm'
->>>>>>> 42016f7b
 
 export type Signer = (data: string | Uint8Array) => Promise<EcdsaSignature | string>
 export type SignerAlgorithm = (payload: string, signer: Signer) => Promise<string>
@@ -86,11 +70,7 @@
           ...options,
           ...{
             didAuthenticator: {
-<<<<<<< HEAD
-              didResolutionResult: options.didAuthenticator.didResolutionResult,
-=======
               didResolutionResult: options.didAuthenticator?.didResolutionResult,
->>>>>>> 42016f7b
               authenticators: [currentCondition],
               issuer: currentCondition.id,
             },
